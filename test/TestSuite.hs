{-|

Copyright   : © 2020 Alex Washburn
License     : BSD-3-Clause
Maintainer  : github@recursion.ninja
Stability   : Stable

-}

{-# Language FlexibleInstances #-}
{-# Language ImportQualifiedPost #-}

  -- We apply this to suppress the deprecated warning cause by calls to 'bitSize'
  -- If there is a more fine-grained way to suppress this warning without suppressing
  -- deprecated warnings for the whole module, that should be done instead.
{-# OPTIONS_GHC -fno-warn-warnings-deprecations #-}

module Main
    ( main
    ) where

import Control.DeepSeq
import Data.BitVector.LittleEndian
import Data.BitVector.LittleEndian.Instances ()
import Data.BitVector.Visual
import Data.Bits
import Data.Foldable
import Data.Functor.Compose
import Data.Functor.Identity
import Data.Hashable
import Data.Maybe
import Data.MonoTraversable
import Data.MonoTraversable.Keys
import Data.Monoid ()
import Data.Semigroup
import GHC.Exts (IsList(..))
import Operator.Binary.Comparison
import Operator.Binary.Logical
import Operator.Unary.Logical
import Test.Tasty
import Test.Tasty.HUnit
import Test.Tasty.QuickCheck hiding (forAll, testProperty, (.&.))
import Test.Tasty.QuickCheck qualified as QC
import Test.Tasty.SmallCheck hiding (Property, testProperty, (==>))
import Test.Tasty.SmallCheck qualified as SC
--import TextShow (TextShow(showb), toString)


infix 0 -=>
(-=>) :: QC.Testable p => Bool -> p -> Property
(-=>) p q = not p .||. q


{-|
Complete test suite for the 'BitVector' type.
-}
main :: IO ()
main = defaultMain testSuite


testSuite :: TestTree
testSuite = testGroup
    "BitVector tests"
    [ bitsTests
    , finiteBitsTests
    , hashableTests
    , monoAdjustableProperties
    , monoFunctorProperties
    , monoFoldableProperties
    , monoFoldableWithKeyProperties
    , monoKeyedProperties
    , monoTraversableProperties
    , monoTraversableWithKeyProperties
    , monoZipProperties
    , monoZipWithKeyProperties
    , monoidProperties
    , normalFormDataProperties
    , orderingProperties
    , semigroupProperties
    , showProperties
--    , textshowProperties
    , bitVectorProperties
    , bitVectorRankSelect
    , monoFunctorEquivalence
    , monoFoldableEquivalence
    , monoZipEquivalence
    ]


bitsTests :: TestTree
bitsTests = testGroup
    "Properties of Bits"
    [ QC.testProperty "∀ i ≥ 0, clearBit zeroBits i === zeroBits" zeroBitsAndClearBit
    , QC.testProperty "∀ i ≥ 0, setBit   zeroBits i === bit i" zeroBitsAndSetBit
    , QC.testProperty "∀ i ≥ 0, testBit  zeroBits i === False" zeroBitsAndTestBit
    , testCase "         popCount zeroBits   === 0" zeroBitsAndPopCount
    , QC.testProperty "complement === omap not" complementOmapNot
    , QC.testProperty "(`setBit` i) === (.|. bit i)" setBitDefinition
    , QC.testProperty "(`clearBit` i) === (.&. complement (bit i))" clearBitDefinition
    , QC.testProperty "(`complementBit` i) === (`xor` bit i)" complementBitDefinition
    , QC.testProperty "(`testBit` i) . (`setBit` n)" testBitAndSetBit
    , QC.testProperty "not  . (`testBit` i) . (`clearBit` i)" testBitAndClearBit
    , QC.testProperty "(`shiftL`  i) === (`shift`   i)" leftShiftPositiveShift
    , QC.testProperty "(`shiftR`  i) === (`shift`  -i)" rightShiftNegativeShift
    , QC.testProperty "(`rotateL` i) === (`rotate`  i)" leftRotatePositiveRotate
    , QC.testProperty "(`rotateR` i) === (`rotate` -i)" rightRotateNegativeRotate
    , QC.testProperty "(`rotateR` i) . (`rotateL` i) === id" leftRightRotateIdentity
    , QC.testProperty "(`rotateL` i) . (`rotateR` i) === id" rightLeftRotateIdentity
    ]
    where
        zeroBitsAndClearBit :: NonNegative Int -> Property
        zeroBitsAndClearBit (NonNegative i) = clearBit (zeroBits :: BitVector) i === zeroBits

        zeroBitsAndSetBit :: NonNegative Int -> Property
        zeroBitsAndSetBit (NonNegative i) = setBit (zeroBits :: BitVector) i === bit i

        zeroBitsAndTestBit :: NonNegative Int -> Property
        zeroBitsAndTestBit (NonNegative i) = testBit (zeroBits :: BitVector) i === False

        zeroBitsAndPopCount :: Assertion
        zeroBitsAndPopCount = popCount (zeroBits :: BitVector) @?= 0

        complementOmapNot :: BitVector -> Property
        complementOmapNot bv = complement bv === omap not bv

        setBitDefinition :: NonNegative Int -> BitVector -> Property
        setBitDefinition (NonNegative i) bv = bv `setBit` i === bv .|. bit i

        clearBitDefinition :: NonNegative Int -> BitVector -> Property
        clearBitDefinition (NonNegative i) bv =
            i < (fromEnum . dimension) bv -=> (bv `clearBit` i === bv .&. complement (zed .|. bit i))
            where zed = fromNumber (dimension bv) (0 :: Integer)

        complementBitDefinition :: NonNegative Int -> BitVector -> Property
        complementBitDefinition (NonNegative i) bv = bv `complementBit` i === bv `xor` bit i

        testBitAndSetBit :: NonNegative Int -> BitVector -> Bool
        testBitAndSetBit (NonNegative i) = (`testBit` i) . (`setBit` i)

        testBitAndClearBit :: NonNegative Int -> BitVector -> Bool
        testBitAndClearBit (NonNegative i) = not . (`testBit` i) . (`clearBit` i)

        leftShiftPositiveShift :: NonNegative Int -> BitVector -> Property
        leftShiftPositiveShift (NonNegative i) bv = bv `shiftL` i === bv `shift` i

        rightShiftNegativeShift :: NonNegative Int -> BitVector -> Property
        rightShiftNegativeShift (NonNegative i) bv = bv `shiftR` i === bv `shift` (-i)

        leftRotatePositiveRotate :: NonNegative Int -> BitVector -> Property
        leftRotatePositiveRotate (NonNegative i) bv = bv `rotateL` i === bv `rotate` i

        rightRotateNegativeRotate :: NonNegative Int -> BitVector -> Property
        rightRotateNegativeRotate (NonNegative i) bv = bv `rotateR` i === bv `rotate` (-i)

        leftRightRotateIdentity :: NonNegative Int -> BitVector -> Property
        leftRightRotateIdentity (NonNegative i) bv = ((`rotateR` i) . (`rotateL` i)) bv === bv

        rightLeftRotateIdentity :: NonNegative Int -> BitVector -> Property
        rightLeftRotateIdentity (NonNegative i) bv = ((`rotateL` i) . (`rotateR` i)) bv === bv


finiteBitsTests :: TestTree
finiteBitsTests = testGroup
    "Properties of FiniteBits"
    [ QC.testProperty "bitSize === finiteBitSize" finiteBitSizeIsBitSize
    , QC.testProperty "bitSizeMaybe === Just . finiteBitSize" finiteBitSizeIsBitSizeMaybe
    , QC.testProperty "dimension === finiteBitSize" finiteBitSizeIsDimension
    , QC.testProperty "countLeadingZeros <= finiteBitSize" finiteBitSizeIsGreaterThanLeadingZeros
    , QC.testProperty "countTrailingZeros <= finiteBitSize" finiteBitSizeIsGreaterThanTrailingZeros
    , QC.testProperty "length . toBits === finiteBitSize" finiteBitSizeIsBitLength
    , QC.testProperty "length . takeWhile not === countLeadingZeros . fromBits" countLeadingZeroAndFromBits
    , QC.testProperty "length . takeWhile not . toBits === countLeadingZeros" countLeadingZeroAndToBits
    , QC.testProperty
        "length . takeWhile not . reverse === countTrailingZeros . fromBits"
        countTrailingZeroAndFromBits
    , QC.testProperty
        "length . takeWhile not . reverse . toBits === countTrailingZeros"
        countTrailingZeroAndToBits
    ]
    where
        finiteBitSizeIsBitSize :: BitVector -> Property
        finiteBitSizeIsBitSize bv = bitSize bv === finiteBitSize bv

        finiteBitSizeIsBitSizeMaybe :: BitVector -> Property
        finiteBitSizeIsBitSizeMaybe bv = bitSizeMaybe bv === (Just . finiteBitSize) bv

        finiteBitSizeIsDimension :: BitVector -> Property
        finiteBitSizeIsDimension bv = (fromEnum . dimension) bv === finiteBitSize bv

        finiteBitSizeIsGreaterThanLeadingZeros :: BitVector -> Bool
        finiteBitSizeIsGreaterThanLeadingZeros bv = countLeadingZeros bv <= finiteBitSize bv

        finiteBitSizeIsGreaterThanTrailingZeros :: BitVector -> Bool
        finiteBitSizeIsGreaterThanTrailingZeros bv = countTrailingZeros bv <= finiteBitSize bv

        finiteBitSizeIsBitLength :: BitVector -> Property
        finiteBitSizeIsBitLength bv = (length . toBits) bv === finiteBitSize bv

        countLeadingZeroAndFromBits :: [Bool] -> Property
        countLeadingZeroAndFromBits bs = (length . takeWhile not) bs === (countLeadingZeros . fromBits) bs

        countLeadingZeroAndToBits :: BitVector -> Property
        countLeadingZeroAndToBits bv = (length . takeWhile not . toBits) bv === countLeadingZeros bv

        countTrailingZeroAndFromBits :: [Bool] -> Property
        countTrailingZeroAndFromBits bs =
            (length . takeWhile not . reverse) bs === (countTrailingZeros . fromBits) bs

        countTrailingZeroAndToBits :: BitVector -> Property
        countTrailingZeroAndToBits bv =
            (length . takeWhile not . reverse . toBits) bv === countTrailingZeros bv


hashableTests :: TestTree
hashableTests = testGroup
    "Properties of Hashable"
    [ localOption (QuickCheckTests 10000)
        $ QC.testProperty "a == b -=> (hashWithSalt a) === (hashWithSalt b)" differentSaltsDifferentHashes
    ]
    where
        differentSaltsDifferentHashes :: BitVector -> Int -> Int -> Property
        differentSaltsDifferentHashes bv salt1 salt2 =
            salt1 /= salt2 -=> hashWithSalt salt1 bv /= hashWithSalt salt2 bv


monoAdjustableProperties :: TestTree
monoAdjustableProperties = testGroup
    "Properties of a MonoAdjustable"
    [ QC.testProperty "oadjust id k === id" oadjustId
    , QC.testProperty "oadjust (f . g) k === oadjust f k . oadjust g k" oadjustComposition
    , QC.testProperty "oadjust f k === omapWithKey (\\i -> if i == k then f else id)" omapConditionality
    , QC.testProperty "oreplace k v === oreplace k v . oadjust f k" oreplaceNullification
    , QC.testProperty "oreplace (f v) k === oadjust f k . oreplace k v" oreplaceApplication
    ]
    where
        oadjustId :: Word -> BitVector -> Property
        oadjustId k bv = oadjust id k bv === bv

        oadjustComposition :: Blind (Bool -> Bool) -> Blind (Bool -> Bool) -> Word -> BitVector -> Property
        oadjustComposition (Blind f) (Blind g) k bv = oadjust (f . g) k bv === (oadjust f k . oadjust g k) bv

        omapConditionality :: Blind (Bool -> Bool) -> Word -> BitVector -> Property
        omapConditionality (Blind f) k bv =
            oadjust f k bv === omapWithKey (\i -> if i == k then f else id) bv

        oreplaceNullification :: Blind (Bool -> Bool) -> Word -> Bool -> BitVector -> Property
        oreplaceNullification (Blind f) k v bv = oreplace k v bv === (oreplace k v . oadjust f k) bv

        oreplaceApplication :: Blind (Bool -> Bool) -> Word -> Bool -> BitVector -> Property
        oreplaceApplication (Blind f) k v bv = oreplace k (f v) bv === (oadjust f k . oreplace k v) bv


monoFunctorProperties :: TestTree
monoFunctorProperties = testGroup
    "Properties of a MonoFunctor"
    [ QC.testProperty "omap id === id" omapId
    , QC.testProperty "omap (f . g)  === omap f . omap g" omapComposition
    ]
    where
        omapId :: BitVector -> Property
        omapId bv = omap id bv === bv

        omapComposition :: Blind (Bool -> Bool) -> Blind (Bool -> Bool) -> BitVector -> Property
        omapComposition (Blind f) (Blind g) bv = omap (f . g) bv === (omap f . omap g) bv


monoFoldableProperties :: TestTree
monoFoldableProperties = testGroup
    "Properties of MonoFoldable"
    [ QC.testProperty "ofoldr f z t === appEndo (ofoldMap (Endo . f) t ) z" testFoldrFoldMap
    , QC.testProperty
        "ofoldl' f z t === appEndo (getDual (ofoldMap (Dual . Endo . flip f) t)) z"
        testFoldlFoldMap
    , QC.testProperty "ofoldr f z === ofoldr f z . otoList" testFoldr
    , QC.testProperty "ofoldl' f z === ofoldl' f z . otoList" testFoldl
    , QC.testProperty "ofoldr1Ex f === foldr1 f . otoList" testFoldr1
    , QC.testProperty "ofoldl1Ex' f === foldl1 f . otoList" testFoldl1
    , QC.testProperty "oall f === getAll . ofoldMap (All . f)" testAll
    , QC.testProperty "oany f === getAny . ofoldMap (Any . f)" testAny
    , QC.testProperty "olength === length . otoList" testLength
    , QC.testProperty "onull === (0 ==) . olength" testNull
    , QC.testProperty "headEx === getFirst . ofoldMap1Ex First" testHead
    , QC.testProperty "lastEx === getLast . ofoldMap1Ex Last" testTail
    , QC.testProperty "oelem e /== onotElem e" testInclusionConsistency
    ]
    where
        testFoldrFoldMap :: Blind (Bool -> Word -> Word) -> Word -> BitVector -> Property
        testFoldrFoldMap (Blind f) z bv = ofoldr f z bv === appEndo (ofoldMap (Endo . f) bv) z

        testFoldlFoldMap :: Blind (Word -> Bool -> Word) -> Word -> BitVector -> Property
        testFoldlFoldMap (Blind f) z bv =
            ofoldl' f z bv === appEndo (getDual (ofoldMap (Dual . Endo . flip f) bv)) z

        testFoldr :: Blind (Bool -> Word -> Word) -> Word -> BitVector -> Property
        testFoldr (Blind f) z bv = ofoldr f z bv === (ofoldr f z . otoList) bv

        testFoldl :: Blind (Word -> Bool -> Word) -> Word -> BitVector -> Property
        testFoldl (Blind f) z bv = ofoldl' f z bv === (ofoldl' f z . otoList) bv

    --    testFoldr1 :: Blind (Bool -> Bool -> Bool) -> BitVector -> Property
        testFoldr1 :: BinaryLogicalOperator -> BitVector -> Property
    --    testFoldr1 (Blind f) bv =
        testFoldr1 x bv = (not . onull) bv -=> ofoldr1Ex f bv === (foldr1 f . otoList) bv
            where f = getBinaryLogicalOperator x

        testFoldl1 :: Blind (Bool -> Bool -> Bool) -> BitVector -> Property
        testFoldl1 (Blind f) bv = (not . onull) bv -=> ofoldl1Ex' f bv === (foldl1 f . otoList) bv

        testAll :: Blind (Bool -> Bool) -> BitVector -> Property
        testAll (Blind f) bv = oall f bv === (getAll . ofoldMap (All . f)) bv

        testAny :: Blind (Bool -> Bool) -> BitVector -> Property
        testAny (Blind f) bv = oany f bv === (getAny . ofoldMap (Any . f)) bv

        testLength :: BitVector -> Property
        testLength bv = olength bv === (length . otoList) bv

        testNull :: BitVector -> Property
        testNull bv = onull bv === ((0 ==) . olength) bv

        testHead :: BitVector -> Property
        testHead bv = (not . onull) bv -=> headEx bv === (getFirst . ofoldMap1Ex First) bv

        testTail :: BitVector -> Property
        testTail bv = (not . onull) bv -=> lastEx bv === (getLast . ofoldMap1Ex Last) bv

        testInclusionConsistency :: (Bool, BitVector) -> Property
        testInclusionConsistency (e, bv) = oelem e bv === (not . onotElem e) bv


monoFoldableWithKeyProperties :: TestTree
monoFoldableWithKeyProperties = testGroup
    "Properties of MonoFoldableWithKey"
    [ QC.testProperty "otoKeyedList === zip [0..] . otoList" testNaturalKeyedList
    , QC.testProperty "ofoldMapWithKey (const f) === ofoldMap f" testConstantFoldMap
    , QC.testProperty "ofoldrWithKey (const f) === ofoldr f" testConstantFoldr
    , QC.testProperty "ofoldlWithKey (const . f) === ofoldl f" testConstantFoldl
    , QC.testProperty "ofoldMapWithKey f === foldMap (uncurry f) . otoKeyedList" testUncurriedFoldMap
    , QC.testProperty "ofoldrWithKey f === foldr (uncurry f) . otoKeyedList" testUncurriedFoldr
    , QC.testProperty "ofoldlWithKey f === foldl (uncurry . f) . otoKeyedList" testUncurriedFoldl
    ]
    where
        testNaturalKeyedList :: BitVector -> Property
        testNaturalKeyedList bv = otoKeyedList bv === (zip [0 ..] . otoList) bv

        testConstantFoldMap :: Blind (Bool -> [Word]) -> BitVector -> Property
        testConstantFoldMap (Blind f) bv = ofoldMapWithKey (const f) bv === ofoldMap f bv

        testConstantFoldr :: Blind (Bool -> Word -> Word) -> Word -> BitVector -> Property
        testConstantFoldr (Blind f) e bv = ofoldrWithKey (const f) e bv === ofoldr f e bv

        testConstantFoldl :: Blind (Word -> Bool -> Word) -> Word -> BitVector -> Property
        testConstantFoldl (Blind f) e bv = ofoldlWithKey (const . f) e bv === ofoldl' f e bv

        testUncurriedFoldMap :: Blind (Word -> Bool -> [Word]) -> BitVector -> Property
        testUncurriedFoldMap (Blind f) bv = ofoldMapWithKey f bv === (foldMap (uncurry f) . otoKeyedList) bv

        testUncurriedFoldr :: Blind (Word -> Bool -> Word -> Word) -> Word -> BitVector -> Property
        testUncurriedFoldr (Blind f) e bv = ofoldrWithKey f e bv === (foldr (uncurry f) e . otoKeyedList) bv

        testUncurriedFoldl :: Blind (Word -> Word -> Bool -> Word) -> Word -> BitVector -> Property
        testUncurriedFoldl (Blind f) e bv =
            ofoldlWithKey f e bv === (foldl (uncurry . f) e . otoKeyedList) bv


monoKeyedProperties :: TestTree
monoKeyedProperties = testGroup
    "Properties of a MonoKeyed"
    [ QC.testProperty "omapWithKey (const id) === id" omapId
    , QC.testProperty "omapWithKey (\\k -> f k . g k)  === omapWithKey f . omapWithKey g" omapComposition
    ]
    where
        omapId :: BitVector -> Property
        omapId bv = omapWithKey (const id) bv === bv

        omapComposition
            :: Blind (Word -> Bool -> Bool) -> Blind (Word -> Bool -> Bool) -> BitVector -> Property
        omapComposition (Blind f) (Blind g) bv =
            omapWithKey (\k -> f k . g k) bv === (omapWithKey f . omapWithKey g) bv


monoTraversableProperties :: TestTree
monoTraversableProperties = testGroup
    "Properties of MonoTraversable"
    [ QC.testProperty "t . otraverse f === otraverse (t . f)" testNaturality
    , QC.testProperty "otraverse Identity === Identity" testIdentity
    , QC.testProperty
        "otraverse (Compose . fmap g . f) === Compose . fmap (otraverse g) . otraverse f"
        testComposition
    , QC.testProperty "otraverse === omapM" testDefinitionEquality
    ]
    where
        testNaturality :: Blind (Bool -> [Bool]) -> BitVector -> Property
        testNaturality (Blind f) bv = (headMay . otraverse f) bv === otraverse (headMay . f) bv

        testIdentity :: BitVector -> Property
        testIdentity bv = otraverse Identity bv === Identity bv

        testComposition
            :: Blind (Bool -> Either Word Bool) -> Blind (Bool -> Maybe Bool) -> BitVector -> Property
        testComposition (Blind f) (Blind g) bv =
            otraverse (Compose . fmap g . f) bv === (Compose . fmap (otraverse g) . otraverse f) bv

        testDefinitionEquality :: Blind (Bool -> Maybe Bool) -> BitVector -> Property
        testDefinitionEquality (Blind f) bv = otraverse f bv === omapM f bv


monoTraversableWithKeyProperties :: TestTree
monoTraversableWithKeyProperties = testGroup
    "Properties of MonoTraversableWithKey"
    [ QC.testProperty "t . otraverseWithKey f === otraverseWithKey (\\k -> t . f k)" testNaturality
    , QC.testProperty "otraverseWithKey (const Identity) === Identity" testIdentity
    , QC.testProperty
        "otraverseWithKey (\\k -> Compose . fmap (g k) . f k) === Compose . fmap (otraverseWithKey g) . otraverseWithKey f"
        testComposition
    , QC.testProperty "otraverseWithKey === omapWithKeyM" testDefinitionEquality
    ]
    where
        testNaturality :: Blind (Word -> Bool -> [Bool]) -> BitVector -> Property
        testNaturality (Blind f) bv =
            (headMay . otraverseWithKey f) bv === otraverseWithKey (\k -> headMay . f k) bv

        testIdentity :: BitVector -> Property
        testIdentity bv = otraverseWithKey (const Identity) bv === Identity bv

        testComposition
            :: Blind (Word -> Bool -> Either Word Bool)
            -> Blind (Word -> Bool -> Maybe Bool)
            -> BitVector
            -> Property
        testComposition (Blind f) (Blind g) bv = otraverseWithKey (\k -> Compose . fmap (g k) . f k) bv
            === (Compose . fmap (otraverseWithKey g) . otraverseWithKey f) bv

        testDefinitionEquality :: Blind (Word -> Bool -> Maybe Bool) -> BitVector -> Property
        testDefinitionEquality (Blind f) bv = otraverseWithKey f bv === omapWithKeyM f bv


monoZipProperties :: TestTree
monoZipProperties = testGroup
<<<<<<< HEAD
    "Properites of a MonoZip"
=======
    "Properties of a MonoZip"
>>>>>>> d2a686c6
    [ QC.testProperty "ozipWith const u u === ozipWith (const id) u u === u" ozipWithConst
    , QC.testProperty "ozipWith (flip f) x y === ozipWith f y x" ozipWithTransposition
    , QC.testProperty
        "ozipWith (\\a b -> f (g a) (h b)) x y === ozipWith f (omap g x) (omap h y)"
        ozipWithComposition
    ]
    where
        ozipWithConst :: BitVector -> Property
        ozipWithConst u = ozipWith const u u === u .&&. ozipWith (const id) u u === u

        ozipWithTransposition :: Blind (Bool -> Bool -> Bool) -> BitVector -> BitVector -> Property
        ozipWithTransposition (Blind f) x y = ozipWith (flip f) x y === ozipWith f y x

        ozipWithComposition
            :: Blind (Bool -> Bool -> Bool)
            -> Blind (Bool -> Bool)
            -> Blind (Bool -> Bool)
            -> BitVector
            -> BitVector
            -> Property
        ozipWithComposition (Blind f) (Blind g) (Blind h) x y =
            ozipWith (\a b -> f (g a) (h b)) x y === ozipWith f (omap g x) (omap h y)


monoZipWithKeyProperties :: TestTree
monoZipWithKeyProperties = testGroup
    "Properties of a MonoZipWithKey"
    [QC.testProperty "ozipWithKey (const f) === ozipWith f" ozipWithKeyConst]
    where
        ozipWithKeyConst :: Blind (Bool -> Bool -> Bool) -> BitVector -> BitVector -> Property
        ozipWithKeyConst (Blind f) x y = ozipWithKey (const f) x y === ozipWith f x y


{- HLINT ignore monoidProperties "Monoid law, left identity" -}
{- HLINT ignore monoidProperties "Monoid law, right identity" -}
{- HLINT ignore monoidProperties "Use fold" -}
monoidProperties :: TestTree
monoidProperties = testGroup
    "Properties of a Monoid"
    [ QC.testProperty "left identity" leftIdentity
    , QC.testProperty "right identity" rightIdentity
    , QC.testProperty "mempty is associative" operationAssociativity
    , QC.testProperty "mconcat === foldr (<>) mempty" foldableApplication
    ]
    where
        leftIdentity :: BitVector -> Property
        leftIdentity a = mempty `mappend` a === a

        rightIdentity :: BitVector -> Property
        rightIdentity a = a `mappend` mempty === a

        operationAssociativity :: BitVector -> BitVector -> BitVector -> Property
        operationAssociativity a b c = a `mappend` (b `mappend` c) === (a `mappend` b) `mappend` c

        foldableApplication :: [BitVector] -> Property
        foldableApplication bvs = mconcat bvs === foldr mappend mempty bvs


normalFormDataProperties :: TestTree
normalFormDataProperties = testGroup
    "Properties of NFData"
    [QC.testProperty "rnf result is finite" finiteReduction]
    where
        finiteReduction :: BitVector -> Property
        finiteReduction bv = rnf bv === ()


orderingProperties :: TestTree
orderingProperties = testGroup
    "Properties of an Ordering"
    [ QC.testProperty "ordering preserves symmetry" symmetry
    , QC.testProperty "ordering is transitive (total)" transitivity
    ]
    where
        symmetry :: BitVector -> BitVector -> Bool
        symmetry lhs rhs = case (lhs `compare` rhs, rhs `compare` lhs) of
            (EQ, EQ) -> True
            (GT, LT) -> True
            (LT, GT) -> True
            _        -> False

        transitivity :: BitVector -> BitVector -> BitVector -> Property
        transitivity a b c = caseOne .||. caseTwo
            where
                caseOne = (a <= b && b <= c) -=> a <= c
                caseTwo = (a >= b && b >= c) -=> a >= c


semigroupProperties :: TestTree
semigroupProperties = testGroup
    "Properties of a Semigroup"
    [ localOption (QuickCheckTests 10000) $ QC.testProperty "(<>) is associative" operationAssociativity
    , QC.testProperty "sconcat === foldr1 (<>)" foldableApplication
    , QC.testProperty "stimes n === mconcat . replicate n" repeatedApplication
    ]
    where
        operationAssociativity :: BitVector -> BitVector -> BitVector -> Property
        operationAssociativity a b c = a <> (b <> c) === (a <> b) <> c

        foldableApplication :: NonEmptyList BitVector -> Property
        foldableApplication manyBVs = sconcat bvs === foldr1 mappend bvs
            where
            -- We do this because there is currently no Arbitrary instance for NonEmpty
                  bvs = fromList $ getNonEmpty manyBVs

        repeatedApplication :: NonNegative Int -> BitVector -> Property
        repeatedApplication (NonNegative i) bv = stimes i bv === (mconcat . replicate i) bv


showProperties :: TestTree
showProperties = testGroup
    "Properties of Show"
    [ QC.testProperty "show result is finite" finiteString
    , QC.testProperty "show result is non-null" nonNullString
    ]
    where
        finiteString :: BitVector -> Property
        finiteString bv = show bv === show bv

        nonNullString :: BitVector -> Bool
        nonNullString = not . null . show


{-
textshowProperties :: TestTree
textshowProperties = testGroup "Properties of TextShow"
    [ QC.testProperty "textshow and show result agree" textshowCoherence
    ]
  where
    textshowCoherence :: BitVector -> Property
    textshowCoherence bv =
        (toString . showb $ bv) === show bv
-}


bitVectorProperties :: TestTree
bitVectorProperties = testGroup
    "BitVector properties"
    [ QC.testProperty "otoList === toBits" otoListTest
    , QC.testProperty "dimension === length . toBits" dimensionAndToBits
    , QC.testProperty "dimension === finiteBitSize" dimensionAndFiniteBitSize
    , QC.testProperty "fromBits . toBits === id" toBitsFromBits
    , testCase "isZeroVector zeroBits" zeroBitsIsZeroVector
    , QC.testProperty "isZeroVector === (0 ==) . popCount" popCountAndZeroVector
    , QC.testProperty "isZeroVector === all not . toBits" zeroVectorAndAllBitsOff
    , QC.testProperty "(0 ==) . toUnsignedNumber -=> isZeroVector" toUnsignedNumImpliesZeroVector
    , QC.testProperty "toSignedNumber . fromNumber === id" bitVectorUnsignedNumIdentity
    , QC.testProperty "isSigned == const False" noSignBitVector
-- For an unknown reason, this test case causes GHC to panic!
    , QC.testProperty "i >  j -=> subRange (i,j) === const zeroBits" badSubRangeEmptyResult
    , QC.testProperty "i <= j -=> dimension . subRange (i,j) === const (j - i + 1)" subRangeFixedDimension
    ]
    where
        otoListTest :: BitVector -> Property
        otoListTest bv = otoList bv === toBits bv

        dimensionAndToBits :: BitVector -> Property
        dimensionAndToBits bv = (fromEnum . dimension) bv === (length . toBits) bv

        dimensionAndFiniteBitSize :: BitVector -> Property
        dimensionAndFiniteBitSize bv = (fromEnum . dimension) bv === finiteBitSize bv

        toBitsFromBits :: BitVector -> Property
        toBitsFromBits bv = (fromBits . toBits) bv === bv

        zeroBitsIsZeroVector :: Assertion
        zeroBitsIsZeroVector = assertBool "zeroBits is not a 'zero vector'" $ isZeroVector zeroBits

        popCountAndZeroVector :: BitVector -> Property
        popCountAndZeroVector bv = isZeroVector bv === ((0 ==) . popCount) bv

        zeroVectorAndAllBitsOff :: BitVector -> Property
        zeroVectorAndAllBitsOff bv = isZeroVector bv === (all not . toBits) bv

        toUnsignedNumImpliesZeroVector :: BitVector -> Property
        toUnsignedNumImpliesZeroVector bv =
            ((0 ==) . (toUnsignedNumber :: BitVector -> Integer)) bv -=> isZeroVector bv

        bitVectorUnsignedNumIdentity :: Integer -> Property
        bitVectorUnsignedNumIdentity num = (toSignedNumber . fromNumber width) num === num
            where width = succ . succ . ceiling . logBase (2.0 :: Double) . fromIntegral $ abs num

        noSignBitVector :: BitVector -> Property
        noSignBitVector bv = isSigned bv === False

        badSubRangeEmptyResult :: (Word, Word) -> BitVector -> Property
        badSubRangeEmptyResult range@(lower, upper) bv = lower > upper -=> subRange range bv === zeroBits

        subRangeFixedDimension :: (NonNegative Int, NonNegative Int) -> BitVector -> Property
        subRangeFixedDimension (NonNegative lowerI, NonNegative upperI) bv =
            lower <= upper -=> dimension (subRange (lower, upper) bv) === upper - lower + 1
            where
                lower = toEnum lowerI
                upper = toEnum upperI


bitVectorRankSelect :: TestTree
bitVectorRankSelect = testGroup
    "BitVector rank/select"
    [ QC.testProperty "select (bit i) 0 === i" selectBitValue
    , QC.testProperty "select (bit x .|. bit y) 0 === min (select (bit x) 0) (select (bit y) 0)" selectBitOr
    , QC.testProperty
        "rank (bit x .|. bit y) (max x y + 1) === rank (bit x) (x+1) + rank (bit y) (y+1)"
        rankBitOr
    , QC.testProperty "rank (bit i) (i+1) === i" rankBitValue
    , QC.testProperty "rank <$> id <*> dimension === popCount" rankPopCount
    , QC.testProperty "rank bv i === length . filter id . take i . toBits bv" rankToBits
    , QC.testProperty "rank bv (select bv i) === i" rankSelectMinDef
    ]
    where
        selectBitValue :: NonNegative Int -> Property
        selectBitValue (NonNegative x) = select (bit x) 0 === Just (toEnum x)

        selectBitOr :: NonNegative Int -> NonNegative Int -> Property
        selectBitOr (NonNegative x) (NonNegative y) =
            select (bit x .|. bit y) 0 === min (select (bit x) 0) (select (bit y) 0)

        rankBitValue :: NonNegative Word -> Property
        rankBitValue (NonNegative x) = rank (bit (fromEnum x)) (x + 1) === 1

        rankBitOr :: NonNegative Int -> NonNegative Int -> Property
        rankBitOr (NonNegative x) (NonNegative y) =
            x /= y -=> rank (bit x .|. bit y) z' === rank (bit x) (x' + 1) + rank (bit y) (y' + 1)
            where
                x' = toEnum x
                y' = toEnum y
                z' = max x' y' + 1

        rankPopCount :: BitVector -> Property
        rankPopCount bv = (rank <$> id <*> dimension) bv === toEnum (popCount bv)

        rankToBits :: BitVector -> NonNegative Word -> Property
        rankToBits bv (NonNegative x) =
            rank bv x === (toEnum . length . filter id . take (fromEnum x) . toBits) bv

        rankSelectMinDef :: BitVector -> NonNegative Word -> Property
        rankSelectMinDef bv (NonNegative x) =
            let idx = select bv x
                k   = fromJust idx
            in  idx === Nothing .||. rank bv k === x


monoFunctorEquivalence :: TestTree
monoFunctorEquivalence = testGroup
    "Equivalence of a MonoFunctor"
    [SC.testProperty "omap f === fromBits . map f . toBits" $ forAll omapOptimizationIsValid]
    where
        omapOptimizationIsValid :: (Bool -> Bool, VisualBitVector) -> Bool
        omapOptimizationIsValid (f, y) = omap f bv == (fromBits . map f . toBits) bv
            where bv = getBitVector y


monoFoldableEquivalence :: TestTree
monoFoldableEquivalence = testGroup
    "Equivalence of a MonoFoldable"
    [ SC.testProperty "oall f === all f . otoList" $ forAll oallOptimizationIsValid
    , SC.testProperty "oany f === any f . otoList" $ forAll oanyOptimizationIsValid
    , SC.testProperty "ofoldr1Ex  f === foldr1 f . otoList" $ forAll ofoldr1ExOptimizationIsValid
    , SC.testProperty "ofoldl1Ex' f === foldl1 f . otoList" $ forAll ofoldl1ExOptimizationIsValid
    , SC.testProperty "headEx === head . otoList" $ forAll headExOptimizationIsValid
    , SC.testProperty "lastEx === last . otoList" $ forAll lastExOptimizationIsValid
    , SC.testProperty "maximumByEx f === maximumBy f . otoList" $ forAll maximumByExOptimizationIsValid
    , SC.testProperty "minimumByEx f === minimumBy f . otoList" $ forAll minimumByExOptimizationIsValid
    , SC.testProperty "oelem e === oelem e . otoList" $ forAll oelemOptimizationIsValid
    , SC.testProperty "onotElem e === onotElem e . otoList" $ forAll onotElemOptimizationIsValid
    ]
    where
        oallOptimizationIsValid :: (UnaryLogicalOperator, VisualBitVector) -> Bool
        oallOptimizationIsValid (y, x) = oall op bv == (all op . otoList) bv
            where
                bv = getBitVector x
                op = getUnaryLogicalOperator y

        oanyOptimizationIsValid :: (UnaryLogicalOperator, VisualBitVector) -> Bool
        oanyOptimizationIsValid (y, x) = oany op bv == (any op . otoList) bv
            where
                bv = getBitVector x
                op = getUnaryLogicalOperator y

        ofoldr1ExOptimizationIsValid :: (BinaryLogicalOperator, VisualBitVector) -> Bool
        ofoldr1ExOptimizationIsValid (y, x) = isZeroVector bv || ofoldr1Ex op bv == (foldr1 op . otoList) bv
            where
                bv = getBitVector x
                op = getBinaryLogicalOperator y

        ofoldl1ExOptimizationIsValid :: (BinaryLogicalOperator, VisualBitVector) -> Bool
        ofoldl1ExOptimizationIsValid (y, x) = isZeroVector bv || ofoldl1Ex' op bv == (foldl1 op . otoList) bv
            where
                bv = getBitVector x
                op = getBinaryLogicalOperator y

        headExOptimizationIsValid :: VisualBitVector -> Bool
        headExOptimizationIsValid x = isZeroVector bv || headEx bv == (head . otoList) bv
            where bv = getBitVector x

        lastExOptimizationIsValid :: VisualBitVector -> Bool
        lastExOptimizationIsValid x = isZeroVector bv || lastEx bv == (last . otoList) bv
            where bv = getBitVector x

        maximumByExOptimizationIsValid :: (VisualBitVector, ComparisonOperator) -> Bool
        maximumByExOptimizationIsValid (x, y) =
            isZeroVector bv || maximumByEx op bv == (maximumBy op . otoList) bv
            where
                bv = getBitVector x
                op = getComparator y

        minimumByExOptimizationIsValid :: (VisualBitVector, ComparisonOperator) -> Bool
        minimumByExOptimizationIsValid (x, y) =
            isZeroVector bv || minimumByEx op bv == (minimumBy op . otoList) bv
            where
                bv = getBitVector x
                op = getComparator y

        oelemOptimizationIsValid :: (VisualBitVector, Bool) -> Bool
        oelemOptimizationIsValid (x, e) = oelem e bv == (oelem e . otoList) bv where bv = getBitVector x

        onotElemOptimizationIsValid :: (VisualBitVector, Bool) -> Bool
        onotElemOptimizationIsValid (x, e) = onotElem e bv == (onotElem e . otoList) bv
            where bv = getBitVector x


monoZipEquivalence :: TestTree
monoZipEquivalence = testGroup
    "Equivalence of a MonoZip"
    [ SC.testProperty "ozipWith f x === fromBits . zipWith f . (toBits x) . toBits"
        $ forAll omapOptimizationIsValid
    ]
    where
        omapOptimizationIsValid
            :: (BinaryLogicalOperator, VisualBitVectorSmall, VisualBitVectorSmall) -> Bool
        omapOptimizationIsValid (f, x, y) = ozipWith op lhs rhs
            == (fromBits . zipWith op (toBits lhs) . toBits) rhs
            where
                op  = getBinaryLogicalOperator f
                lhs = getBitVector x
                rhs = getBitVector y


{-
infixr 0 ===>
(===>) :: QC.Testable prop => Bool -> prop -> Property
False ===> _ = property True
True  ===> p = property p
-}<|MERGE_RESOLUTION|>--- conflicted
+++ resolved
@@ -437,11 +437,7 @@
 
 monoZipProperties :: TestTree
 monoZipProperties = testGroup
-<<<<<<< HEAD
-    "Properites of a MonoZip"
-=======
     "Properties of a MonoZip"
->>>>>>> d2a686c6
     [ QC.testProperty "ozipWith const u u === ozipWith (const id) u u === u" ozipWithConst
     , QC.testProperty "ozipWith (flip f) x y === ozipWith f y x" ozipWithTransposition
     , QC.testProperty
