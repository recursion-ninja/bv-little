<<<<<<< HEAD
=======
{-|

Copyright   : © 2020 Alex Washburn
License     : BSD-3-Clause
Maintainer  : github@recursion.ninja
Stability   : Stable

-}

>>>>>>> d2a686c6
{-# Language DeriveDataTypeable #-}
{-# Language DeriveGeneric #-}
{-# Language DerivingStrategies #-}
{-# Language FlexibleInstances #-}
{-# Language GeneralizedNewtypeDeriving #-}
{-# Language MultiParamTypeClasses #-}

module Data.BitVector.Visual
    ( HasBitVector (..)
    , VisualBitVector ()
    , VisualBitVectorSmall ()
    ) where

import Control.DeepSeq
import Data.BitVector.LittleEndian
import Data.Bits
import Data.Data
import Data.Foldable (fold)
import Data.Monoid ()
import GHC.Generics
import GHC.Natural
import Test.QuickCheck hiding (generate)
import Test.SmallCheck.Series


{-|
New-typed 'BitVector' with special instances of:

  * 'Bounded' constraining the *length ≤ 8.*
  * 'Show' providing a more detailed rendering suitable for use with testing frameworks which display counterexamples.
-}
newtype VisualBitVector
    = VBV BitVector
    deriving newtype (Eq, NFData, Ord)
    deriving stock (Data, Generic)


{-|
New-typed 'BitVector' with special instances of:

  * 'Bounded' constraining the *length ≤ 3.*
  * 'Show' providing a more detailed rendering suitable for use with testing frameworks which display counterexamples.
-}
newtype VisualBitVectorSmall
    = VBVS BitVector
    deriving newtype (Eq, NFData, Ord)
    deriving stock (Data, Generic)


{-|
Type-class for accessing 'BitVector' from structures.
Intended to facilitate generic testing code operating on either 'BitVector', 'VisualBitVector', or 'VisualBitVectorSmall' types.
-}
class HasBitVector a where

    getBitVector :: a -> BitVector


instance HasBitVector BitVector where

    getBitVector = id


instance HasBitVector VisualBitVector where

    getBitVector (VBV bv) = bv


instance HasBitVector VisualBitVectorSmall where

    getBitVector (VBVS bv) = bv


instance CoArbitrary VisualBitVector where

    coarbitrary = coarbitraryEnum


instance CoArbitrary VisualBitVectorSmall where

    coarbitrary = coarbitraryEnum


{-
instance Monad m => CoSerial m VisualBitVector where

    coseries x = genericCoseries x
-}


instance Bounded VisualBitVector where

    minBound = VBV $ fromNumber 0 0

    maxBound = VBV $ fromNumber 8 (bit 8 - 1 :: Natural)


instance Bounded VisualBitVectorSmall where

    minBound = VBVS $ fromNumber 0 0

    maxBound = VBVS $ fromNumber 3 (bit 3 - 1 :: Natural)


instance Enum VisualBitVector where

    toEnum n = go $ n `mod` (bit 9 - 1)
        where
            go :: (Integral v, FiniteBits v) => v -> VisualBitVector
            go i = VBV $ fromNumber (toEnum dim) num where (num, _, dim) = getEnumContext i

    fromEnum (VBV bv) = case dim of
        0 -> 0
        n -> num + 2 ^ n - 1
        where
            num = toUnsignedNumber bv
            dim = dimension bv


instance Enum VisualBitVectorSmall where

    toEnum n = go $ n `mod` (bit 4 - 1)
        where
            go :: (Integral v, FiniteBits v) => v -> VisualBitVectorSmall
            go i = VBVS $ fromNumber (toEnum dim) num where (num, _, dim) = getEnumContext i

    fromEnum (VBVS bv) = case dim of
        0 -> 0
        n -> num + 2 ^ n - 1
        where
            num = toUnsignedNumber bv
            dim = dimension bv


instance Monad m => Serial m VisualBitVector where

    series = generate $ const allVBVs
        where allVBVs = toEnum <$> [0 .. fromEnum (maxBound :: VisualBitVector)]


instance Monad m => Serial m VisualBitVectorSmall where

    series = generate $ const allVBVs
        where allVBVs = toEnum <$> [0 .. fromEnum (maxBound :: VisualBitVectorSmall)]


instance Show VisualBitVector where

    show (VBV bv) =
        fold ["[", show $ dimension bv, "]", "<", foldMap (\b -> if b then "1" else "0") $ toBits bv, ">"]


instance Show VisualBitVectorSmall where

    show (VBVS bv) =
        fold ["[", show $ dimension bv, "]", "<", foldMap (\b -> if b then "1" else "0") $ toBits bv, ">"]


getEnumContext :: (FiniteBits b, Num b) => b -> (b, b, Int)
getEnumContext i = (num, off, dim)
    where
        num = i - off
        off = bit dim - 1
        dim = logBase2 $ i + 1
        logBase2 :: FiniteBits b => b -> Int
        logBase2 x = finiteBitSize x - 1 - countLeadingZeros x
<|MERGE_RESOLUTION|>--- conflicted
+++ resolved
@@ -1,5 +1,3 @@
-<<<<<<< HEAD
-=======
 {-|
 
 Copyright   : © 2020 Alex Washburn
@@ -9,7 +7,6 @@
 
 -}
 
->>>>>>> d2a686c6
 {-# Language DeriveDataTypeable #-}
 {-# Language DeriveGeneric #-}
 {-# Language DerivingStrategies #-}
