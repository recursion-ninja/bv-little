### Unreleased Changes (1.0.0.0)

<<<<<<< HEAD
  * Updated the following functions to be constant time:
    * `omap`
    * `olength64`
    * `oall`
    * `oany`
    * `ofoldr1Ex`
    * `oelem`
    * `onotElem`

  * Added explicit recursion to monomorphic folds to improve time and space performance
=======
  * Added textshow instance and tests for it
>>>>>>> e4abc26a


### [v0.1.2][1]

  * Updating to base bounds for GHC 8.6.1


### [v0.1.1][1]

  * Updated to well-typed internal representation

  * Corrected defect in rotate, rotateL, and rotateR

  * Improved performance by switching exponentiation with base 2 to bit shifting operations

  * Improved performance of clearBit by increasing strictness

  * Increased benchmark coverage

  * Increased test suite coverage


### [v0.1.0][0]

  * Created instances of applicable typeclass instances

  * Added numeric conversion functions

  * Added basic test suite

  * Added stub benchmark


[0]: https://github.com/recursion-ninja/bv-little/tree/v0.1.0
[1]: https://github.com/recursion-ninja/bv-little/tree/v0.1.1
[2]: https://github.com/recursion-ninja/bv-little/tree/v0.1.2<|MERGE_RESOLUTION|>--- conflicted
+++ resolved
@@ -1,6 +1,5 @@
 ### Unreleased Changes (1.0.0.0)
 
-<<<<<<< HEAD
   * Updated the following functions to be constant time:
     * `omap`
     * `olength64`
@@ -11,9 +10,8 @@
     * `onotElem`
 
   * Added explicit recursion to monomorphic folds to improve time and space performance
-=======
-  * Added textshow instance and tests for it
->>>>>>> e4abc26a
+
+  * Added TextShow instance and tests for it
 
 
 ### [v0.1.2][1]
