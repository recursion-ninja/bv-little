<<<<<<< HEAD
----------------------------------------------------------------------------
-- |
-- Module      :  Data.BitVector.LittleEndian.Binary
-- Copyright   :  (c) Alex Washburn 2020
-- License     :  BSD-style
--
-- Maintainer  :  github@recursion.ninja
-- Stability   :  provisional
-- Portability :  portable
--
-- Exposes the 'TextShow' instance for 'BitVector'.
--
-----------------------------------------------------------------------------
=======
{-|
>>>>>>> d2a686c6

Copyright   : © 2020 Alex Washburn
License     : BSD-3-Clause
Maintainer  : github@recursion.ninja
Stability   : Stable

Exposes the 'TextShow' instance for 'BitVector'.

-}

{-# Language OverloadedStrings #-}

{-# OPTIONS_GHC -fno-warn-orphans #-}

module Data.BitVector.LittleEndian.TextShow
    (
    ) where

import Data.BitVector.LittleEndian.Internal
import Data.Foldable (fold)
import TextShow (TextShow(showb))


{-| @since 1.0.0 -}
instance TextShow BitVector where

    showb (BV w n) = fold ["[", showb w, "]", showb n]<|MERGE_RESOLUTION|>--- conflicted
+++ resolved
@@ -1,20 +1,4 @@
-<<<<<<< HEAD
-----------------------------------------------------------------------------
--- |
--- Module      :  Data.BitVector.LittleEndian.Binary
--- Copyright   :  (c) Alex Washburn 2020
--- License     :  BSD-style
---
--- Maintainer  :  github@recursion.ninja
--- Stability   :  provisional
--- Portability :  portable
---
--- Exposes the 'TextShow' instance for 'BitVector'.
---
------------------------------------------------------------------------------
-=======
 {-|
->>>>>>> d2a686c6
 
 Copyright   : © 2020 Alex Washburn
 License     : BSD-3-Clause
